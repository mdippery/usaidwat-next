--- conflicted
+++ resolved
@@ -1,10 +1,6 @@
 [package]
 name = "usaidwat"
-<<<<<<< HEAD
 version = "2.1.0-alpha.7"
-=======
-version = "2.0.2"
->>>>>>> 1c0f1ce8
 authors = ["Michael Dippery <michael@monkey-robot.com>"]
 description = "Answers the age-old question, \"Where does a Redditor comment the most?\""
 readme = "README.md"
